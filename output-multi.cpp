--- conflicted
+++ resolved
@@ -405,40 +405,28 @@
     return 0;
 }
 
-void output_multi_t::copy_node_to_table(osmid_t id, const std::string &geom, const taglist_t &tags) {
+void output_multi_t::copy_node_to_table(osmid_t id, const std::string &geom, taglist_t &tags) {
     m_table->write_row(id, tags, geom);
 }
 
 /**
  * Copies a 2d object(line or polygon) to the table, adding a way_area tag if appropriate
  * \param id OSM ID of the object
-<<<<<<< HEAD
  * \param geom Geometry string of the object
- * \param tags List of tags
+ * \param tags List of tags. May be modified.
  * \param polygon Polygon flag returned from the tag transform (polygon=1)
  *
  * \pre geom must be valid.
  */
-void output_multi_t::copy_to_table(const osmid_t id, const geometry_builder::pg_geom_t &geom, const taglist_t &tags, int polygon) {
+void output_multi_t::copy_to_table(const osmid_t id, const geometry_builder::pg_geom_t &geom, taglist_t &tags, int polygon) {
     if (geom.is_polygon()) {
         // It's a polygon table (implied by it turning into a poly),
         // and it got formed into a polygon, so expire as a polygon and write the geom
         m_expire->from_nodes_poly(m_way_helper.node_cache, id);
+        if (geom.area > 0.0) {
+            tags.push_override(tag_t("way_area", std::to_string(geom.area)));
+        }
         m_table->write_row(id, tags, geom.geom);
-=======
- * \param wkt WKT string of the object
- * \param tags List of tags. May be modified.
- * \param polygon Polygon flag returned from the tag transform (polygon=1)
-6 */
-void output_multi_t::copy_to_table(const osmid_t id, const geometry_builder::wkt_t &wkt, taglist_t &tags, int polygon) {
-    if (boost::starts_with(wkt.geom, "POLYGON") || boost::starts_with(wkt.geom, "MULTIPOLYGON")) {
-        // It's a polygon table (implied by it turning into a poly), and it got formed into a polygon, so expire as a polygon and write the WKT
-        m_expire->from_nodes_poly(m_way_helper.node_cache, id);
-        if (wkt.area > 0.0) {
-            tags.push_override(tag_t("way_area", std::to_string(wkt.area)));
-        }
-        m_table->write_wkt(id, tags, wkt.geom.c_str());
->>>>>>> 9401c5fa
     } else {
         // Linestring
         if (!polygon) {
@@ -449,22 +437,6 @@
     }
 }
 
-<<<<<<< HEAD
-=======
-/**
- * Copies a 2d object(line or polygon) to the table, adding a way_area tag if appropriate
- * \param id OSM ID of the object
- * \param wkt Maybe-WKT string of the object
- * \param tags List of tags
- * \param polygon Polygon flag returned from the tag transform (polygon=1)
- */
-void output_multi_t::copy_to_table(const osmid_t id, const geometry_builder::maybe_wkt_t &wkt, taglist_t &tags, int polygon) {
-    if (wkt) {
-        copy_to_table(id, *wkt, tags, polygon);
-    }
-}
-
->>>>>>> 9401c5fa
 void output_multi_t::delete_from_output(osmid_t id) {
     if(m_expire->from_db(m_table.get(), id))
         m_table->delete_row(id);
