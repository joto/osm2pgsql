/* Implements dummy output-layer processing for testing.
*/
 
#ifndef OUTPUT_NULL_H
#define OUTPUT_NULL_H

#include "output.hpp"

class output_null_t : public output_t {
public:
<<<<<<< HEAD
    output_null_t(middle_query_t* mid_, const output_options* options);
=======
    output_null_t(middle_t* mid_, const options_t* options);
>>>>>>> 035892a6
    virtual ~output_null_t();

    int start();
    int connect(int startTransaction);
    middle_t::way_cb_func *way_callback();
    middle_t::rel_cb_func *relation_callback();
    void stop();
    void commit();
    void cleanup(void);
    void close(int stopTransaction);

    int node_add(osmid_t id, double lat, double lon, struct keyval *tags);
    int way_add(osmid_t id, osmid_t *nodes, int node_count, struct keyval *tags);
    int relation_add(osmid_t id, struct member *members, int member_count, struct keyval *tags);

    int node_modify(osmid_t id, double lat, double lon, struct keyval *tags);
    int way_modify(osmid_t id, osmid_t *nodes, int node_count, struct keyval *tags);
    int relation_modify(osmid_t id, struct member *members, int member_count, struct keyval *tags);

    int node_delete(osmid_t id);
    int way_delete(osmid_t id);
    int relation_delete(osmid_t id);
};

extern output_null_t out_null;

#endif<|MERGE_RESOLUTION|>--- conflicted
+++ resolved
@@ -8,11 +8,7 @@
 
 class output_null_t : public output_t {
 public:
-<<<<<<< HEAD
-    output_null_t(middle_query_t* mid_, const output_options* options);
-=======
-    output_null_t(middle_t* mid_, const options_t* options);
->>>>>>> 035892a6
+    output_null_t(middle_query_t* mid_, const options_t* options);
     virtual ~output_null_t();
 
     int start();
