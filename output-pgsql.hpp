--- conflicted
+++ resolved
@@ -29,11 +29,7 @@
         t_point = 0, t_line, t_poly, t_roads, t_MAX
     };
     
-<<<<<<< HEAD
-    output_pgsql_t(middle_query_t* mid_, const output_options* options_);
-=======
-    output_pgsql_t(middle_t* mid_, const options_t* options_);
->>>>>>> 035892a6
+    output_pgsql_t(middle_query_t* mid_, const options_t* options_);
     virtual ~output_pgsql_t();
 
     int start();
